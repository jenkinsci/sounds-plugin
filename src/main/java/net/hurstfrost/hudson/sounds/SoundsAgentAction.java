package net.hurstfrost.hudson.sounds;

import hudson.Extension;
import hudson.ExtensionList;
import hudson.ExtensionPoint;
import hudson.model.Describable;
import hudson.model.Descriptor;
import hudson.model.RootAction;
import hudson.security.Permission;
import hudson.util.FormValidation;
import jenkins.model.Jenkins;
import net.hurstfrost.hudson.sounds.HudsonSoundsNotifier.HudsonSoundsDescriptor;
import net.hurstfrost.hudson.sounds.HudsonSoundsNotifier.HudsonSoundsDescriptor.SoundBite;
import net.hurstfrost.hudson.sounds.HudsonSoundsNotifier.PLAY_METHOD;
import net.sf.json.JSONObject;
import org.apache.commons.codec.binary.Base64;
import org.apache.commons.io.IOUtils;
import org.apache.commons.lang.StringUtils;
import org.kohsuke.stapler.*;

import javax.servlet.ServletException;
import javax.servlet.http.Cookie;
import javax.servlet.http.HttpServletResponse;
import javax.sound.sampled.AudioFileFormat;
import javax.sound.sampled.AudioInputStream;
import javax.sound.sampled.AudioSystem;
import javax.sound.sampled.UnsupportedAudioFileException;
import java.io.BufferedInputStream;
import java.io.ByteArrayOutputStream;
import java.io.IOException;
import java.io.InputStream;
import java.net.MalformedURLException;
import java.net.URL;
import java.net.URLConnection;
import java.util.ArrayList;
import java.util.HashSet;
import java.util.List;
import java.util.Set;
import java.util.zip.ZipEntry;
import java.util.zip.ZipInputStream;

/*
 * TODO: Secure Sounds properly
 * TODO: JS sounds agent polling rate should be dictated by this class (slow down when disabled by config).
 * TODO: Implement long-poll (configured by plugin config)
 * TODO: Have a way to filter sounds by category (Hudson view?)
 * TODO: Configure poll interval on global config
 * TODO: Adaptive polling (if many clients, slow them down)
 * TODO: Use more efficient audio format (transcode audio according to browser capability)
 * TODO: Provide JSONP to allow sounds to be played on 3rd party page
 * TODO: Add a Hudson build task to play a sound (not just a Notifier)
 * TODO: Convert Speaks! to use Sounds
 * TODO: Safety controls (a way to flush sound queue, and send 'stop playing' to browsers
 * TODO: Make global config allow more than one sound play option.
 */

/**
 * An {@link ExtensionPoint} that queues audio clips and serves them to a JS polling agent in Jenkins pages.
 * 
 * @author Edward Hurst-Frost
 */
@Extension
public class SoundsAgentAction implements RootAction, Describable<SoundsAgentAction> {
	public static final int IMMEDIATE_POLL_INTERVAL = 100;
	public static final int DEFAULT_POLL_INTERVAL = 2000;
	public static final int MUTED_POLL_INTERVAL = 60000;
	public static final long SOUND_QUEUE_EXPIRATION_PERIOD_MS = 5000;
	public static final long EXPIRY_EXTENSION = 1000;	// Gives a browser this long to come back to fetch an audio stream
	public static final int LATENCY_COMPENSATION = 200;
	protected static final String COOKIE_NAME = "SoundsAgentActionDescriptorVersion";
	protected static final String MUTE_COOKIE_NAME = "SoundsAgentAction_mute";
	
	public static final Permission PERMISSION = Permission.CONFIGURE;

	public String getIconFileName() {
		return "/plugin/sounds/icon/s_on_24x24.png";
    }

    public String getUrlName() {
        return "/sounds";
    }

    public String getDisplayName() {
        return "Sounds";
    }

    public SoundsAgentActionDescriptor getDescriptor() {
        return (SoundsAgentActionDescriptor) Jenkins.getInstance().getDescriptorOrDie(getClass());
    }

    public static ExtensionList<SoundsAgentAction> all() {
        return Jenkins.getInstance().getExtensionList(SoundsAgentAction.class);
    }
    
    public String getRootURL() {
    	// Why doesn't ${rootURL} work in script.jelly?
    	return Jenkins.getInstance().getRootUrl();
    }
    
    public HudsonSoundsDescriptor getSoundsDescriptor() {
    	return HudsonSoundsNotifier.getSoundsDescriptor();
	}

    @Extension
    public static final class SoundsAgentActionDescriptor extends Descriptor<SoundsAgentAction> {
		transient protected	List<TimestampedSound>	wavsToPlay = new ArrayList<TimestampedSound>();
    	
    	transient protected int	version;
    	
		protected boolean globalMute;
		
		public SoundsAgentActionDescriptor() {
			load();
		}
    	
    	@Override
        public String getDisplayName() {
            return clazz.getSimpleName();
        }

		protected synchronized void addSound(String sound, Integer delay) {
			purgeExpiredSounds(EXPIRY_EXTENSION);
			
			wavsToPlay.add(new ImmediateDataTimestampedSound(sound, System.currentTimeMillis() + (delay==null?DEFAULT_POLL_INTERVAL + LATENCY_COMPENSATION:delay)));
		}

		/**
		 * 
		 * @param url URL to sound resource
    	 * @param delay amount of time to wait before playing sound, or null to enable auto-sync
		 */
		public synchronized void addSound(URL url, Integer delay) {
			purgeExpiredSounds(EXPIRY_EXTENSION);
			
			wavsToPlay.add(new UrlTimestampedSound(url, System.currentTimeMillis() + (delay==null?DEFAULT_POLL_INTERVAL + LATENCY_COMPENSATION:delay)));
		}

		public synchronized void cancelSounds() {
			for (int o = 0; o < wavsToPlay.size(); o++) {
				wavsToPlay.set(o, new CancelSoundsMarker(System.currentTimeMillis()));
			}
			wavsToPlay.add(new CancelSoundsMarker(System.currentTimeMillis()));
		}

		public synchronized TimestampedSound soundAtOffset(int o) {
			purgeExpiredSounds(EXPIRY_EXTENSION);
			
			if (o < version || o - version >= wavsToPlay.size()) {
				return null;
			}
			
			return wavsToPlay.get(o - version);
		}
		
		private void purgeExpiredSounds(long expiryExtension) {
			while (wavsToPlay.size() > 0) {
				TimestampedSound timestampedSound = wavsToPlay.get(0);
				
				if (timestampedSound.expired(expiryExtension)) {
					wavsToPlay.remove(0);
					version++;
					continue;
				}
				
				break;
			}
		}
	    
        public List<SoundBite> getSounds() {
        	HudsonSoundsDescriptor hudsonSoundsDescriptor = HudsonSoundsNotifier.getSoundsDescriptor();
        	
        	return hudsonSoundsDescriptor.getSounds();
		}

        public Set<AudioFileFormat.Type> getSupportedAudioFileTypes() {
            Set<AudioFileFormat.Type> supportedAudioFileTypes = new HashSet<>();
            AudioFileFormat.Type[] audioFileTypes = AudioSystem.getAudioFileTypes();
            for (AudioFileFormat.Type t : audioFileTypes) {
                supportedAudioFileTypes.add(t);
            }

            return supportedAudioFileTypes;
        }

		public boolean isGlobalMute() {
			return globalMute;
		}
		
		public void setGlobalMute(boolean mute) {
			globalMute = mute;
			save();
		}
		
        public FormValidation validateUrl(String soundUrl) {
        	if (StringUtils.isEmpty(soundUrl)) {
        		return FormValidation.warning("Missing URL");
        	}

            ResourceResolver resourceResolver = new ResourceResolver(soundUrl);

            if (!resourceResolver.isValid()) {
                return FormValidation.error("Invalid URL");
            }

            if (!resourceResolver.exists()) {
                return FormValidation.error("File not found or not readable");
            }

			return FormValidation.ok();
    	}
        
		public FormValidation doTestSound(@QueryParameter String selectedSound) {
			try {
				HudsonSoundsNotifier.getSoundsDescriptor().playSound(selectedSound, null);
				return FormValidation.ok(String.format("Sound played successfully"));
			} catch (Exception e) {
				return FormValidation.error(String.format("Sound failed : " + e));
			}
		}
		
		public FormValidation doTestUrl(@QueryParameter String soundUrl) {
			try {
				FormValidation response = validateUrl(soundUrl);
				
				if (response.kind != FormValidation.Kind.OK) {
					return response;
				}
<<<<<<< HEAD
                ResourceResolver resourceResolver = new ResourceResolver(soundUrl);
				HudsonSoundsNotifier.getSoundsDescriptor().playSoundFromUrl(resourceResolver.toURL(), null);
=======
				URL url = new URL(soundUrl);
				HudsonSoundsNotifier.getSoundsDescriptor().playSoundFromUrl(url, null, null);
>>>>>>> 5b997c68
				return FormValidation.ok(String.format("Sound played successfully"));
			} catch (Exception e) {
				return FormValidation.error(String.format("Sound failed : " + e));
			}
		}
    }
    
    public HttpResponse doPlaySound(@QueryParameter String src, @QueryParameter Integer delay) {
    	if (StringUtils.isEmpty(src)) {
        	return FormValidation.error("Missing src parameter");
    	}

    	URL url = null;

    	try {
    		url = new URL(src);
    	} catch (MalformedURLException e) {
    		// src isn't a valid URL
    	}
    	
    	if (url == null && src.startsWith("data:") || url.getProtocol().equalsIgnoreCase("data")) {
    		// NOTE: This seems to fail due to request size limitation of Jetty
    		
    		// It's an immediate audio resource, transcoding not yet supported
    		getDescriptor().addSound(src, null);
    		return FormValidation.ok();
    	}
    	
    	if (url == null) {
    		return FormValidation.error("Invalid URL");
    	}

		// Try to load audio locally
		try {
			URLConnection connection = url.openConnection();
			playSound(connection.getInputStream(), delay);
			return FormValidation.ok();
		} catch (Exception e) {
			if (url.getProtocol().toLowerCase().startsWith("http")) {
				// Sound could not be interpreted by Java, but maybe HTML5 could do better, so send URL straight through
				playSound(url, delay);
				return FormValidation.ok();
			} else if (url.getProtocol().toLowerCase().startsWith("file")) {
				// file:// urls can't be sent to browser, so stream the file to them
				playSound(url, delay);
				return FormValidation.ok();
			}

			return FormValidation.error(e, "Unplayable sound (" + e + ")");
		}
    }
    
    public HttpResponse doCancelSounds() {
        Jenkins.getInstance().checkPermission(PERMISSION);

		SoundsAgentActionDescriptor descriptor = getDescriptor();
		
		descriptor.cancelSounds();
		
    	return HttpResponses.forwardToPreviousPage();
    }
    
    public String getNextSound() {
    	final StaplerRequest request = Stapler.getCurrentRequest();
    	
    	Integer	version = null;
    	
    	try {
			version = new Integer(request.getParameter("version"));
		} catch (NumberFormatException e) {
			// Missing or invalid version
		}
    	
		return doGetSounds(request, Stapler.getCurrentResponse(), version).jsonObject.toString();
    }
    
    public JSONHttpResponse doGetSounds(StaplerRequest req, StaplerResponse rsp, @QueryParameter Integer version) {
    	final JSONObject jsonObject = new JSONObject();

    	if (HudsonSoundsNotifier.getSoundsDescriptor().getPlayMethod() == PLAY_METHOD.BROWSER) {
    		SoundsAgentActionDescriptor descriptor = getDescriptor();
    		synchronized (descriptor) {
    			int	newVersion = descriptor.version + descriptor.wavsToPlay.size();
    			jsonObject.element("p", DEFAULT_POLL_INTERVAL);

    			if (version == null) {
    				// Fall back to cookie (saves a page refresh from missing sound events)
    				Cookie[] cookies = req.getCookies();
    				for (Cookie cookie : cookies) {
    					if (cookie.getName().equals(COOKIE_NAME)) {
    						try {
    							version = Integer.parseInt(cookie.getValue());
    						} catch (Exception e) {
    							// Invalid verson number ignored
    						}
    					}
    				}
    			}

    			if (version != null && !isMuted(req)) {
    				final TimestampedSound sound = descriptor.soundAtOffset(version);

    				if (sound != null) {
    					if (!sound.expired(0) && !sound.isCancel()) {
        					jsonObject.element("play", sound.getUrl(version));
        					newVersion = version + 1;
        					long	delayBy = sound.getPlayAt() - System.currentTimeMillis();
        					if (delayBy > 0) {
        						jsonObject.element("d", delayBy);
        					}
        					jsonObject.element("p", IMMEDIATE_POLL_INTERVAL);
        				}
    					
    					if (sound.isCancel()) {
        					jsonObject.put("x", true);
    					}
    				}
    			}

    			if (isMuted(req)) {
    				jsonObject.element("p", MUTED_POLL_INTERVAL);
    				newVersion = -1;
    			}

    			jsonObject.element("v", newVersion);
    			Cookie cookie = new Cookie(COOKIE_NAME, "" + newVersion);
    			cookie.setPath("/");
    			cookie.setMaxAge(-1);
    			rsp.addCookie(cookie);
    		}
    	} else {
			jsonObject.element("p", MUTED_POLL_INTERVAL);
    	}
    	
    	return new JSONHttpResponse(jsonObject);
    }
    
    /**
     * Stream out the specified sound.
     *
     * @param request request to extract sound parameters from
     * @param response unused
     * @return the sound resource or an error
     */
	public HttpResponse doSound(StaplerRequest request, StaplerResponse response) {
    	final SoundsAgentActionDescriptor descriptor = getDescriptor();
    	Integer	version = null;
    	
    	try {
			version = Integer.parseInt(request.getParameter("v"));
	    	
			final TimestampedSound sound = descriptor.soundAtOffset(version);
			
			if (sound != null && sound instanceof UrlTimestampedSound) {
				UrlTimestampedSound	urlTimestampedSound = (UrlTimestampedSound) sound;
				
				return new UrlProxyHttpResponse(urlTimestampedSound.getRawUrl());
			}
		} catch (NumberFormatException e) {
			// Bad version
		}
		
		final int finalVersion = version!=null?version:0;

		return new HttpResponse() {
			@Override
			public void generateResponse(StaplerRequest req, StaplerResponse rsp, Object node) throws IOException, ServletException {
				rsp.sendError(HttpServletResponse.SC_NOT_FOUND, "No sound at version " + finalVersion + "(" + descriptor.version + ":" + descriptor.wavsToPlay + ")");
			}
		};
    }
    
    public HttpResponse doLocalMute(StaplerRequest req, StaplerResponse rsp) {

		Cookie cookie = new Cookie(MUTE_COOKIE_NAME, "mute");
		cookie.setPath("/");
		
    	if (isLocalMute(req)) {
    		cookie.setMaxAge(0);
    	} else {
    		cookie.setMaxAge(-1);
    	}
    	
		rsp.addCookie(cookie);
		
    	return HttpResponses.forwardToPreviousPage();
    }
    
    public boolean isLocalMute() {
		return isLocalMute(Stapler.getCurrentRequest());
    }

    public boolean isLocalMute(StaplerRequest req) {
		Cookie[] cookies = req.getCookies();

        if (cookies != null) {
            for (Cookie cookie : cookies) {
                if (cookie.getName().equals(MUTE_COOKIE_NAME)) {
                    return true;
                }
            }
        }

		return false;
    }

    public HttpResponse doGlobalMute(StaplerRequest req, StaplerResponse rsp) {
        Jenkins.getInstance().checkPermission(PERMISSION);
    	
    	getDescriptor().setGlobalMute(!getDescriptor().isGlobalMute());
    	getDescriptor().cancelSounds();
		
    	return HttpResponses.forwardToPreviousPage();
    }
    
    public boolean isGlobalMute() {
		return getDescriptor().isGlobalMute();
    }

    protected boolean isMuted(StaplerRequest req) {
		return isGlobalMute() || isLocalMute(req);
	}

	public void playSound(SoundBite soundBite, Integer afterDelayMs) throws UnplayableSoundBiteException {
		try {
			ZipInputStream zipInputStream = new ZipInputStream(new ResourceResolver(soundBite.url).getInputStream());
			try {
				ZipEntry entry;
				while ((entry = zipInputStream.getNextEntry()) != null) {
					if (!entry.getName().equals(soundBite.entryName)) {
						continue;
					}

					final BufferedInputStream stream = new BufferedInputStream(zipInputStream);
					playSound(stream, afterDelayMs);
                    IOUtils.closeQuietly(stream);
				}
			} finally {
				IOUtils.closeQuietly(zipInputStream);
			}
		} catch (UnsupportedAudioFileException e) {
			throw new UnplayableSoundBiteException(soundBite, e);
		} catch (Exception e) {
			e.printStackTrace();
		}
	}

	protected void playSound(InputStream stream, Integer afterDelayMs) throws UnsupportedAudioFileException, IOException {
		AudioInputStream source = AudioSystem.getAudioInputStream(stream);

		ByteArrayOutputStream dest = new ByteArrayOutputStream();
		AudioSystem.write(source, AudioFileFormat.Type.WAVE, dest);
		String encodeBase64String = "data:audio/wav;base64," + new String(Base64.encodeBase64(dest.toByteArray(), false));
		getDescriptor().addSound(encodeBase64String, afterDelayMs);
	}

	protected void playSound(URL url, Integer afterDelayMs) {
		getDescriptor().addSound(url, afterDelayMs);
	}
}<|MERGE_RESOLUTION|>--- conflicted
+++ resolved
@@ -225,13 +225,8 @@
 				if (response.kind != FormValidation.Kind.OK) {
 					return response;
 				}
-<<<<<<< HEAD
-                ResourceResolver resourceResolver = new ResourceResolver(soundUrl);
-				HudsonSoundsNotifier.getSoundsDescriptor().playSoundFromUrl(resourceResolver.toURL(), null);
-=======
 				URL url = new URL(soundUrl);
 				HudsonSoundsNotifier.getSoundsDescriptor().playSoundFromUrl(url, null, null);
->>>>>>> 5b997c68
 				return FormValidation.ok(String.format("Sound played successfully"));
 			} catch (Exception e) {
 				return FormValidation.error(String.format("Sound failed : " + e));
