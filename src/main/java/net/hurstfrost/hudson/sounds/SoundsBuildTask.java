package net.hurstfrost.hudson.sounds;

import hudson.Extension;
import hudson.Launcher;
import hudson.model.AbstractBuild;
import hudson.model.AbstractProject;
import hudson.model.BuildListener;
import hudson.tasks.BuildStepDescriptor;
import hudson.tasks.Builder;
import hudson.util.FormValidation;
<<<<<<< HEAD
=======
import hudson.EnvVars;

import java.io.File;
import java.io.FileInputStream;
import java.io.IOException;
import java.net.MalformedURLException;
import java.net.URI;
import java.net.URL;
import java.util.List;

>>>>>>> 5b997c68
import net.hurstfrost.hudson.sounds.HudsonSoundsNotifier.HudsonSoundsDescriptor;
import net.hurstfrost.hudson.sounds.HudsonSoundsNotifier.HudsonSoundsDescriptor.SoundBite;
import net.hurstfrost.hudson.sounds.SoundsBuildTask.SoundSource.SourceType;
import net.sf.json.JSONObject;
import org.kohsuke.stapler.DataBoundConstructor;
import org.kohsuke.stapler.QueryParameter;
import org.kohsuke.stapler.StaplerRequest;

import java.io.IOException;
import java.net.MalformedURLException;
import java.net.URISyntaxException;
import java.net.URL;
import java.util.List;

public class SoundsBuildTask extends Builder {
	private final Integer	afterDelayMs;
	
	private final SoundSource soundSource;
	
	public static class SoundSource {
		public enum SourceType { INTERNAL, URL }
		
		protected final SourceType	sourceType;
		
		protected final URL	url;
		
		protected final String	soundId;
		
	    @DataBoundConstructor
		public SoundSource(String selectedSound, SourceType value, String soundUrl) {
			this.soundId = selectedSound;
			sourceType = value;
			URL url = null;
			try {
				url = new ResourceResolver(soundUrl).toURL();
			} catch (MalformedURLException e) {
				// Invalid URL, handled by Descriptor.doCheckSoundUrl()
			} catch (URISyntaxException e) {
                // Invalid URL, handled by Descriptor.doCheckSoundUrl()
            }
            this.url = url;
		}
	}
	
	/*
	 * {"delayMs":"","kind":"net.hurstfrost.hudson.sounds.SoundsBuildTask$DescriptorImpl","soundSource":{"selectedSound":"EXPLODE","sound":"EXPLODE","value":"INTERNAL"}
	 */
    @DataBoundConstructor
    public SoundsBuildTask(String afterDelayMs, SoundSource soundSource) {
    	this.afterDelayMs = nonNegativeOrNull(afterDelayMs);
		this.soundSource = soundSource;
    }

	protected static Integer nonNegativeOrNull(String longString) {
		Integer	d = null;
    	try {
			d = Integer.parseInt(longString);
		} catch (RuntimeException e) {
			// Invalid, leave as null
		}
		return d;
	}

    public boolean perform(AbstractBuild<?,?> build, Launcher launcher, BuildListener listener) throws InterruptedException, IOException {
		EnvVars vars = build.getEnvironment(listener);
    	switch (soundSource.sourceType) {
		case INTERNAL:
	    	listener.getLogger().format("Playing internal sound '%s'\n", soundSource.soundId);
			try {
				HudsonSoundsNotifier.getSoundsDescriptor().playSound(soundSource.soundId, afterDelayMs, vars);
			} catch (Exception e) {
				listener.error(e.toString());
				return false;
			}
			break;
		case URL:
	    	listener.getLogger().format("Playing sound at '%s'\n", soundSource.url);
			try {
				HudsonSoundsNotifier.getSoundsDescriptor().playSoundFromUrl(soundSource.url, afterDelayMs, vars);
			} catch (Exception e) {
				listener.error(e.toString());
				return false;
			}
			break;

		default:
			break;
		}
    	return true;
    }

    @Override
    public DescriptorImpl getDescriptor() {
        return (DescriptorImpl)super.getDescriptor();
    }

    public SourceType getSourceType() {
    	return soundSource.sourceType;
	}

    public String getSoundId() {
    	return soundSource.soundId;
	}

    public URL getSoundUrl() {
    	return soundSource.url;
	}

    public Integer getAfterDelayMs() {
    	return afterDelayMs;
	}

    @Extension
    public static class DescriptorImpl extends BuildStepDescriptor<Builder> {
        public DescriptorImpl() {
            load();
        }

        protected DescriptorImpl(Class<? extends SoundsBuildTask> clazz) {
            super(clazz);
        }

        public boolean isApplicable(Class<? extends AbstractProject> jobType) {
            return true;
        }
        
        public FormValidation doCheckSoundUrl(@QueryParameter String soundUrl) {
            ResourceResolver resourceResolver = new ResourceResolver(soundUrl);

            if (resourceResolver.isEmpty()) {
        		return FormValidation.warning("Missing URL");
        	}
        	
            if (!resourceResolver.isValid()) {
        		return FormValidation.warning("Invalid URL");
        	}

            if (!resourceResolver.exists()) {
                return FormValidation.error("Resource not found or not readable");
            }

			return FormValidation.ok();
    	}
        
        public FormValidation doCheckAfterDelayMs(@QueryParameter String afterDelayMs) {
    		Integer	delayMsLong = null;
    		
			try {
				delayMsLong = Integer.parseInt(afterDelayMs);
			} catch (Exception e) {
				// Invalid, leave as null
			}
			
        	if (delayMsLong != null) {
        		if (delayMsLong < 0) {
        			return FormValidation.error("Invalid delay, must be non-negative.");
        		}
        		
        		if (delayMsLong <= SoundsAgentAction.DEFAULT_POLL_INTERVAL + SoundsAgentAction.LATENCY_COMPENSATION) {
        			return FormValidation.warning("Setting a short delay can disrupt sound auto-synchronisation, leave blank to play soon");
        		}
        	}
        	
        	return FormValidation.ok();
		}
        
        public List<SoundBite> getSounds() {
        	HudsonSoundsDescriptor hudsonSoundsDescriptor = HudsonSoundsNotifier.getSoundsDescriptor();
        	
        	return hudsonSoundsDescriptor.getSounds();
		}

		public FormValidation doTestSound(@QueryParameter String selectedSound) {
			try {
				HudsonSoundsNotifier.getSoundsDescriptor().playSound(selectedSound, null);
				return FormValidation.ok(String.format("Sound played successfully"));
			} catch (Exception e) {
				return FormValidation.error(String.format("Sound failed : " + e));
			}
		}
		
		public FormValidation doTestUrl(@QueryParameter String soundUrl) {
<<<<<<< HEAD
            ResourceResolver resourceResolver = new ResourceResolver(soundUrl);

            try {
				URL url = resourceResolver.toURL();
				HudsonSoundsNotifier.getSoundsDescriptor().playSoundFromUrl(url, null);
=======
			try {
				URL url = new URL(HudsonSoundsNotifier.toUri(soundUrl));
				HudsonSoundsNotifier.getSoundsDescriptor().playSoundFromUrl(url, null, null);
>>>>>>> 5b997c68
				return FormValidation.ok(String.format("Sound played successfully"));
			} catch (Exception e) {
				return FormValidation.error(String.format("Sound failed : " + e));
			}
		}
		
		@Override
		public boolean configure(final StaplerRequest req, JSONObject json) {
//			setSoundArchive(json.optString("soundArchive"));
//			JSONObject	playMethod = json.optJSONObject("playMethod");
//			if (playMethod != null) {
//				try {
//					PLAY_METHOD method = PLAY_METHOD.valueOf(playMethod.getString("value"));
//					setPlayMethod(method);
//				} catch (Exception e) {
//					Log.debug("Exception setting play method", e);
//				}
//			}
//			setSystemCommand(json.optString("systemCommand"));
//			setPipeTimeoutSecs(json.optInt("pipeTimeoutSecs"));
			save();
			return true;
		}

        @Override
        public String getHelpFile() {
            return "/plugin/sounds/help-soundsTask.html";
        }

        @Override
        public String getDisplayName() {
            return "Play a sound";
        }

        @Override
        public SoundsBuildTask newInstance(StaplerRequest req, JSONObject formData) throws FormException {
            SoundsBuildTask soundsBuildTask = (SoundsBuildTask)req.bindJSON(clazz,formData);
			return soundsBuildTask;
        }
    }
}<|MERGE_RESOLUTION|>--- conflicted
+++ resolved
@@ -8,19 +8,6 @@
 import hudson.tasks.BuildStepDescriptor;
 import hudson.tasks.Builder;
 import hudson.util.FormValidation;
-<<<<<<< HEAD
-=======
-import hudson.EnvVars;
-
-import java.io.File;
-import java.io.FileInputStream;
-import java.io.IOException;
-import java.net.MalformedURLException;
-import java.net.URI;
-import java.net.URL;
-import java.util.List;
-
->>>>>>> 5b997c68
 import net.hurstfrost.hudson.sounds.HudsonSoundsNotifier.HudsonSoundsDescriptor;
 import net.hurstfrost.hudson.sounds.HudsonSoundsNotifier.HudsonSoundsDescriptor.SoundBite;
 import net.hurstfrost.hudson.sounds.SoundsBuildTask.SoundSource.SourceType;
@@ -203,17 +190,11 @@
 		}
 		
 		public FormValidation doTestUrl(@QueryParameter String soundUrl) {
-<<<<<<< HEAD
             ResourceResolver resourceResolver = new ResourceResolver(soundUrl);
 
             try {
 				URL url = resourceResolver.toURL();
-				HudsonSoundsNotifier.getSoundsDescriptor().playSoundFromUrl(url, null);
-=======
-			try {
-				URL url = new URL(HudsonSoundsNotifier.toUri(soundUrl));
 				HudsonSoundsNotifier.getSoundsDescriptor().playSoundFromUrl(url, null, null);
->>>>>>> 5b997c68
 				return FormValidation.ok(String.format("Sound played successfully"));
 			} catch (Exception e) {
 				return FormValidation.error(String.format("Sound failed : " + e));
